--- conflicted
+++ resolved
@@ -351,11 +351,7 @@
     /**
      * Sets the smoothing ratio for calculating control points<br/>
      * This value is ignored when the FLAG_INTERPOLATING is removed
-<<<<<<< HEAD
-     * @param ratio
-=======
      * @param ratio The smoothing ratio, 0 < ratio < 1
->>>>>>> affda69d
      */
     public void setSmoothingRatio(float ratio)
     {

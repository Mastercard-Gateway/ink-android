apply plugin: 'com.android.application'

android {
    compileSdkVersion 21
<<<<<<< HEAD
    buildToolsVersion '21.1'
=======
    buildToolsVersion '21.1.2'
>>>>>>> affda69d

    defaultConfig {
        applicationId "com.simplify.ink.sample"
        minSdkVersion 14
        targetSdkVersion 21
        versionCode 2
        versionName project.PUBLISH_VERSION
    }
    buildTypes {
        release {
            minifyEnabled false
            proguardFiles getDefaultProguardFile('proguard-android.txt'), 'proguard-rules.pro'
        }
    }
}

dependencies {
    compile fileTree(dir: 'libs', include: ['*.jar'])
    compile project(':ink')
}<|MERGE_RESOLUTION|>--- conflicted
+++ resolved
@@ -2,11 +2,7 @@
 
 android {
     compileSdkVersion 21
-<<<<<<< HEAD
-    buildToolsVersion '21.1'
-=======
     buildToolsVersion '21.1.2'
->>>>>>> affda69d
 
     defaultConfig {
         applicationId "com.simplify.ink.sample"
